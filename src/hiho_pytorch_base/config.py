"""機械学習プロジェクトの設定モジュール"""

from pathlib import Path
from typing import Any, Self

from pydantic import BaseModel, Field

from hiho_pytorch_base.utility.git_utility import get_branch_name, get_commit_id


class DataFileConfig(BaseModel):
    """データファイルの設定"""

<<<<<<< HEAD
    f0_pathlist_path: Path
    volume_pathlist_path: Path
    lab_pathlist_path: Path
=======
    feature_vector_pathlist_path: Path
    feature_variable_pathlist_path: Path
    target_vector_pathlist_path: Path
    target_variable_pathlist_path: Path
    target_scalar_pathlist_path: Path
>>>>>>> 8a7afcf4
    speaker_dict_path: Path
    root_dir: Path | None


class DatasetConfig(BaseModel):
    """データセット全体の設定"""

    train: DataFileConfig
    valid: DataFileConfig | None = None
    test_num: int
    eval_times_num: int = 1
    seed: int = 0


class NetworkConfig(BaseModel):
    """ニューラルネットワークの設定"""

    phoneme_size: int
    hidden_size: int
<<<<<<< HEAD
    conformer_layers: int
    conformer_heads: int
    conformer_ff_dim: int
    conformer_kernel_size: int
    conformer_dropout: float
=======
    target_vector_size: int
    conformer_block_num: int
    conformer_dropout_rate: float
>>>>>>> 8a7afcf4
    speaker_size: int
    speaker_embedding_size: int


class ModelConfig(BaseModel):
    """モデルの設定"""

    pass


class TrainConfig(BaseModel):
    """学習の設定"""

    batch_size: int
    eval_batch_size: int
    log_epoch: int
    eval_epoch: int
    snapshot_epoch: int
    stop_epoch: int
    model_save_num: int
    optimizer: dict[str, Any]
    scheduler: dict[str, Any] | None = None
    weight_initializer: str | None = None
    pretrained_predictor_path: Path | None = None
    num_processes: int = 0
    use_gpu: bool = True
    use_amp: bool = True


class ProjectConfig(BaseModel):
    """プロジェクトの設定"""

    name: str
    tags: dict[str, Any] = Field(default_factory=dict)
    category: str | None = None


class Config(BaseModel):
    """機械学習の全設定"""

    dataset: DatasetConfig
    network: NetworkConfig
    model: ModelConfig
    train: TrainConfig
    project: ProjectConfig

    @classmethod
    def from_dict(cls, d: dict[str, Any]) -> Self:
        """辞書から設定オブジェクトを作成"""
        backward_compatible(d)
        return cls.model_validate(d)

    def to_dict(self) -> dict[str, Any]:
        """辞書に変換"""
        return self.model_dump(mode="json")

    def validate_config(self) -> None:
        """設定の妥当性を検証"""
        assert self.train.eval_epoch % self.train.log_epoch == 0

    def add_git_info(self) -> None:
        """Git情報をプロジェクトタグに追加"""
        self.project.tags["git-commit-id"] = get_commit_id()
        self.project.tags["git-branch-name"] = get_branch_name()


def backward_compatible(d: dict[str, Any]) -> None:
    """設定の後方互換性を保つための変換"""
    pass<|MERGE_RESOLUTION|>--- conflicted
+++ resolved
@@ -11,17 +11,9 @@
 class DataFileConfig(BaseModel):
     """データファイルの設定"""
 
-<<<<<<< HEAD
     f0_pathlist_path: Path
     volume_pathlist_path: Path
     lab_pathlist_path: Path
-=======
-    feature_vector_pathlist_path: Path
-    feature_variable_pathlist_path: Path
-    target_vector_pathlist_path: Path
-    target_variable_pathlist_path: Path
-    target_scalar_pathlist_path: Path
->>>>>>> 8a7afcf4
     speaker_dict_path: Path
     root_dir: Path | None
 
@@ -41,17 +33,8 @@
 
     phoneme_size: int
     hidden_size: int
-<<<<<<< HEAD
-    conformer_layers: int
-    conformer_heads: int
-    conformer_ff_dim: int
-    conformer_kernel_size: int
-    conformer_dropout: float
-=======
-    target_vector_size: int
     conformer_block_num: int
     conformer_dropout_rate: float
->>>>>>> 8a7afcf4
     speaker_size: int
     speaker_embedding_size: int
 
